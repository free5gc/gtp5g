#include <linux/version.h>
#include <linux/socket.h>
#include <linux/rculist.h>
#include <linux/udp.h>
#include <linux/gtp.h>

#include <net/ip.h>
#include <net/udp.h>
#include <net/udp_tunnel.h>

#include "dev.h"
#include "link.h"
#include "encap.h"
#include "gtp.h"
#include "pdr.h"
#include "far.h"
#include "qer.h"
#include "urr.h"
#include "report.h"

#include "genl.h"
#include "genl_report.h"

#include "log.h"
#include "api_version.h"
#include "pktinfo.h"

/* used to compatible with api with/without seid */
#define MSG_KOV_LEN 4

enum msg_type {
    TYPE_BUFFER = 1,
    TYPE_URR_REPORT,
    TYPE_BAR_INFO,
};

static void gtp5g_encap_disable_locked(struct sock *);
static int gtp5g_encap_recv(struct sock *, struct sk_buff *);
static int gtp1u_udp_encap_recv(struct gtp5g_dev *, struct sk_buff *);
static int gtp5g_rx(struct pdr *, struct sk_buff *, unsigned int, unsigned int);
static int gtp5g_fwd_skb_encap(struct sk_buff *, struct net_device *,
        unsigned int, struct pdr *, struct far *);
static int netlink_send(struct pdr *, struct far *, struct sk_buff *, struct net *, struct usage_report *, u32);
static int unix_sock_send(struct pdr *, struct far *, void *, u32, u32);
static int gtp5g_fwd_skb_ipv4(struct sk_buff *, 
    struct net_device *, struct gtp5g_pktinfo *, 
    struct pdr *, struct far *);

/* When gtp5g newlink, establish the udp tunnel used in N3 interface */
struct sock *gtp5g_encap_enable(int fd, int type, struct gtp5g_dev *gtp){
    struct udp_tunnel_sock_cfg tuncfg = {NULL};
    struct socket *sock;
    struct sock *sk;
    int err;

    GTP5G_LOG(NULL, "enable gtp5g for the fd(%d) type(%d)\n", fd, type);

    sock = sockfd_lookup(fd, &err);
    if (!sock) {
        GTP5G_ERR(NULL, "Failed to find the socket fd(%d)\n", fd);
        return NULL;
    }

    if (sock->sk->sk_protocol != IPPROTO_UDP) {
        GTP5G_ERR(NULL, "socket fd(%d) is not a UDP\n", fd);
        sk = ERR_PTR(-EINVAL);
        goto out_sock;
    }

    lock_sock(sock->sk);
    if (sock->sk->sk_user_data) {
        GTP5G_ERR(NULL, "Failed to set sk_user_datat of socket fd(%d)\n", fd);
        sk = ERR_PTR(-EBUSY);
        goto out_sock;
    }

    sk = sock->sk;
    sock_hold(sk);

    tuncfg.sk_user_data = gtp;
    tuncfg.encap_type = type;
    tuncfg.encap_rcv = gtp5g_encap_recv;
    tuncfg.encap_destroy = gtp5g_encap_disable_locked;

    setup_udp_tunnel_sock(sock_net(sock->sk), sock, &tuncfg);

out_sock:
    release_sock(sock->sk);
    sockfd_put(sock);
    return sk;
}


void gtp5g_encap_disable(struct sock *sk)
{
    struct gtp5g_dev *gtp;

    if (!sk) {
        return;
    }

    lock_sock(sk);
    gtp = sk->sk_user_data;
    if (gtp) {
        gtp->sk1u = NULL;
        udp_sk(sk)->encap_type = 0;
        // sk_user_data was protected by RCU
        rcu_assign_sk_user_data(sk, NULL);
        sock_put(sk);
    }
    release_sock(sk);
}

static void gtp5g_encap_disable_locked(struct sock *sk)
{
    rtnl_lock();
    gtp5g_encap_disable(sk);
    rtnl_unlock();
}

/**
 * Entry function for Uplink packets
 * */
static int gtp5g_encap_recv(struct sock *sk, struct sk_buff *skb)
{
    struct gtp5g_dev *gtp;
    int ret = 0;

    gtp = rcu_dereference_sk_user_data(sk);
    if (!gtp) {
        return 1;
    }

    switch (udp_sk(sk)->encap_type) {
    case UDP_ENCAP_GTP1U:
        ret = gtp1u_udp_encap_recv(gtp, skb);
        break;
    default:
        ret = -1; // Should not happen
    }

    switch (ret) {
    case PKT_TO_APP: // packet that gtp5g cannot handle
        GTP5G_TRC(gtp->dev, "Pass up to the process\n");
        break;
    case PKT_FORWARDED:
        break;
    case PKT_DROPPED:
        GTP5G_TRC(gtp->dev, "GTP packet has been dropped\n");
        kfree_skb(skb);
        ret = 0;
        break;
    default:
        GTP5G_ERR(gtp->dev, "Unhandled return value from gtp1u_udp_encap_recv\n");
    }

    return ret;
}

static int gtp1c_handle_echo_req(struct sk_buff *skb, struct gtp5g_dev *gtp)
{
    struct gtpv1_hdr *req_gtp1;
    struct gtp1_hdr_opt *req_gtpOptHdr;

    struct gtpv1_echo_resp *gtp_pkt;

    struct rtable *rt;
    struct flowi4 fl4;
    struct iphdr *iph;
    struct udphdr *udph;

    __u8   flags = 0;
    __be16 seq_number = 0;

    req_gtp1 = (struct gtpv1_hdr *)(skb->data + sizeof(struct udphdr));

    flags = req_gtp1->flags;
    if (flags & GTPV1_HDR_FLG_SEQ) {
         req_gtpOptHdr = (struct gtp1_hdr_opt *)(skb->data + sizeof(struct udphdr) 
                                                            + sizeof(struct gtpv1_hdr));
         seq_number = req_gtpOptHdr->seq_number;
    } else {
        GTP5G_ERR(gtp->dev, "GTP echo request shall bring sequence number\n");
        seq_number = 0;
    }

    pskb_pull(skb, skb->len);          

    gtp_pkt = skb_push(skb, sizeof(struct gtpv1_echo_resp));
    if (!gtp_pkt) {
        GTP5G_ERR(gtp->dev, "can not construct GTP Echo Response\n");
        return PKT_DROPPED;
    }
    memset(gtp_pkt, 0, sizeof(struct gtpv1_echo_resp));

    /* gtp header*/
    gtp_pkt->gtpv1_h.flags = GTPV1 | GTPV1_HDR_FLG_SEQ;
    gtp_pkt->gtpv1_h.type = GTPV1_MSG_TYPE_ECHO_RSP;
    gtp_pkt->gtpv1_h.length =
        htons(sizeof(struct gtpv1_echo_resp) - sizeof(struct gtpv1_hdr));
    gtp_pkt->gtpv1_h.tid = 0;

    /* gtp opt header*/
    gtp_pkt->gtpv1_opt_h.seq_number = seq_number;

    /* gtp recovery*/
    gtp_pkt->recov.type_num = GTPV1_IE_RECOVERY;
    gtp_pkt->recov.cnt = 0;

    iph = ip_hdr(skb);
    udph = udp_hdr(skb);
  
    rt = ip4_find_route(skb, iph, gtp->sk1u, gtp->dev, 
        iph->daddr ,
        iph->saddr, 
        &fl4);
    if (IS_ERR(rt)) {
        GTP5G_ERR(gtp->dev, "no route for GTP echo response from %pI4\n", 
        &iph->saddr);
        return PKT_DROPPED;
    }

    udp_tunnel_xmit_skb(rt, gtp->sk1u, skb,
                    fl4.saddr, fl4.daddr,
                    iph->tos,
                    ip4_dst_hoplimit(&rt->dst),
                    0,
                    udph->dest, udph->source,
                    !net_eq(sock_net(gtp->sk1u),
                        dev_net(gtp->dev)),
                    false);

    return PKT_FORWARDED;
}

static int gtp1u_udp_encap_recv(struct gtp5g_dev *gtp, struct sk_buff *skb)
{
    unsigned int hdrlen = sizeof(struct udphdr) + sizeof(struct gtpv1_hdr);
    struct gtpv1_hdr *gtpv1;
    struct pdr *pdr;
    unsigned int pull_len = hdrlen;
    u8 gtp_type;
    u32 teid;
    int rt = 0;

    if (!pskb_may_pull(skb, pull_len)) {
        GTP5G_ERR(gtp->dev, "Failed to pull skb length %#x\n", pull_len);
        rt = PKT_DROPPED;
        goto end;
    }

    gtpv1 = (struct gtpv1_hdr *)(skb->data + sizeof(struct udphdr));
    if ((gtpv1->flags >> 5) != GTP_V1) {
        GTP5G_ERR(gtp->dev, "GTP version is not v1: %#x\n",
            gtpv1->flags);
        rt = PKT_TO_APP;
        goto end;
    }

    gtp_type = gtpv1->type;
    teid = gtpv1->tid;
    if (gtp_type == GTPV1_MSG_TYPE_ECHO_REQ) {
        GTP5G_INF(gtp->dev, "GTP-C message type is GTP echo request: %#x\n",
            gtp_type);

        rt = gtp1c_handle_echo_req(skb, gtp);
        goto end;
    }

    if (gtp_type != GTPV1_MSG_TYPE_TPDU && gtp_type != GTPV1_MSG_TYPE_EMARK) {
        GTP5G_ERR(gtp->dev, "GTP-U message type is not a TPDU or End Marker: %#x\n",
            gtp_type);
        rt = PKT_TO_APP;
        goto end;
    }

    /** TS 29.281 Chapter 5.1 and Figure 5.1-1
     * GTP-U header at least 8 byte
     *
     * This field shall be present if and only if any one or more of the S, PN and E flags are set.
     * This field means seq number (2 Octect), N-PDU number (1 Octet) and  Next ext hdr type (1 Octet).
     *
     * TODO: Validate the Reserved flag set or not, if it is set then protocol error
     */
    if (gtpv1->flags & GTPV1_HDR_FLG_MASK) {
        u8 *ext_hdr = NULL;
        hdrlen += sizeof(struct gtp1_hdr_opt);
        pull_len = hdrlen;
        if (!pskb_may_pull(skb, pull_len)) {
            GTP5G_ERR(gtp->dev, "Failed to pull skb length %#x\n", pull_len);
            rt = PKT_DROPPED;
            goto end;
        }

        /** TS 29.281 Chapter 5.2 and Figure 5.2.1-1
         * The length of the Extension header shall be defined in a variable length of 4 octets,
         * i.e. m+1 = n*4 octets, where n is a positive integer.
         */
        while (*(ext_hdr = (u8 *)(skb->data + hdrlen - 1))) {
            u8 ext_hdr_type = *ext_hdr;
            unsigned int extlen;
            pull_len = hdrlen + 1; // 1 byte for the length of extension hdr
            if (!pskb_may_pull(skb, pull_len)) {
                GTP5G_ERR(gtp->dev, "Failed to pull skb length %#x\n", pull_len);
                rt = PKT_DROPPED;
                goto end;
            }
            extlen = (*((u8 *)(skb->data + hdrlen))) * 4; // total length of extension hdr
            if (extlen == 0) {
                GTP5G_ERR(gtp->dev, "Invalid extention header length\n");
                rt = PKT_DROPPED;
                goto end;
            }
            hdrlen += extlen;
            pull_len = hdrlen;
            if (!pskb_may_pull(skb, pull_len)) {
                GTP5G_ERR(gtp->dev, "Failed to pull skb length %#x\n", pull_len);
                rt = PKT_DROPPED;
                goto end;
            }
            switch (ext_hdr_type) {
                case GTPV1_NEXT_EXT_HDR_TYPE_85:
                {
                    // ext_pdu_sess_ctr_t *etype85 = (ext_pdu_sess_ctr_t *) (skb->data + hdrlen);
                    // pdu_sess_ctr_t *pdu_sess_info = &etype85->pdu_sess_ctr;

                    // Commented the below code due to support N9 packet downlink
                    // if (pdu_sess_info->type_spare == PDU_SESSION_INFO_TYPE0)
                    //     return -1;

                    //TODO: validate pdu_sess_ctr
                    break;
                }
            }
        }
    }

    pdr = pdr_find_by_gtp1u(gtp, skb, hdrlen, teid, gtp_type);
    if (!pdr) {
        GTP5G_ERR(gtp->dev, "No PDR match this skb : teid[%x]\n", ntohl(teid));
        rt = PKT_DROPPED;
        goto end;
    }

    rt = gtp5g_rx(pdr, skb, hdrlen, gtp->role);

end:
<<<<<<< HEAD
    if (pdr) {
        if (pdr->pdi) {
            update_usage_statistic(gtp, skb->len, rt, pdr->pdi->srcIntf);
        }
=======
    if (pdr && pdr->pdi) {
        update_usage_statistic(gtp, skb->len, rt, pdr->pdi->srcIntf);
>>>>>>> 8bfb4b5b
    }

    return rt;
}

static int gtp5g_drop_skb_encap(struct sk_buff *skb, struct net_device *dev, 
    struct pdr *pdr)
{
    struct gtpv1_hdr *gtp1 = (struct gtpv1_hdr *)(skb->data + sizeof(struct udphdr));
    if (gtp1->type == GTPV1_MSG_TYPE_TPDU) {
        pdr->ul_drop_cnt++;
        GTP5G_INF(NULL, "PDR (%u) UL_DROP_CNT (%llu)", pdr->id, pdr->ul_drop_cnt);
    }
    
    // release skb in outer function
    return PKT_DROPPED;
}

static int gtp5g_buf_skb_encap(struct sk_buff *skb, struct net_device *dev, 
    unsigned int hdrlen, struct pdr *pdr, struct far *far)
{
    struct gtpv1_hdr *gtp1 = (struct gtpv1_hdr *)(skb->data + sizeof(struct udphdr));
    if (gtp1->type == GTPV1_MSG_TYPE_TPDU) {
        // Get rid of the GTP-U + UDP headers.
        if (iptunnel_pull_header(skb,
                hdrlen,
                skb->protocol,
                !net_eq(sock_net(pdr->sk), dev_net(dev)))) {
            GTP5G_ERR(dev, "Failed to pull GTP-U and UDP headers\n");
            return PKT_DROPPED;
        }

        if (pdr_addr_is_netlink(pdr)) {
            if (netlink_send(pdr, far, skb, dev_net(dev), NULL, 0) < 0) {
                GTP5G_ERR(dev, "Failed to send skb to netlink socket PDR(%u)", pdr->id);
                ++pdr->ul_drop_cnt;
            }
        } else {
            if (unix_sock_send(pdr, far, skb->data, skb_headlen(skb), 0) < 0) {
                GTP5G_ERR(dev, "Failed to send skb to unix domain socket PDR(%u)", pdr->id);
                ++pdr->ul_drop_cnt;
            }
        }
    }
    dev_kfree_skb(skb);
    return PKT_FORWARDED;
}

/* Function netlink_{...} are used to handle buffering */
// Send PDR ID, FAR action and buffered packet to user space
static int netlink_send(struct pdr *pdr, struct far *far, struct sk_buff *skb_in, struct net *net, struct usage_report *reports, u32 report_num)
{
    struct sk_buff *skb;
    static atomic_t seq_counter;
    u32 seq;
    void *header;
    struct nlattr *attr;
    int i, err;
    struct nlattr *nest_msg_type;

    if (reports != NULL) {
        skb = genlmsg_new(NLMSG_GOODSIZE, GFP_ATOMIC);
    } else {
        skb = genlmsg_new(
            nla_total_size_64bit(8) +
                nla_total_size(2) +
                nla_total_size(2) +
                nla_total_size(skb_in->len),
            GFP_ATOMIC);
    }

    if (!skb)
        return -ENOMEM;

    seq = atomic_inc_return(&seq_counter);
    header = genlmsg_put(skb, 0, seq, &gtp5g_genl_family, 0, GTP5G_CMD_BUFFER_GTPU);
    if (!header)
    {
        nlmsg_free(skb);
        return -ENOMEM;
    }

    if (reports != NULL) {
        nest_msg_type = nla_nest_start(skb, GTP5G_REPORT);

        for (i = 0; i < report_num; i++) {
            gtp5g_genl_fill_ur(skb, &reports[i]);
        }
        
        nla_nest_end(skb, nest_msg_type);
    } else {
        nest_msg_type = nla_nest_start(skb, GTP5G_BUFFER);

        err = nla_put_u16(skb, GTP5G_BUFFER_ID, pdr->id);
        if (err != 0) {
            nlmsg_free(skb);
            return err;
        }

        err = nla_put_u64_64bit(skb, GTP5G_BUFFER_SEID, pdr->seid, GTP5G_BUFFER_PAD);
        if (err != 0) {
            nlmsg_free(skb);
            return err;
        }

        err = nla_put_u16(skb, GTP5G_BUFFER_ACTION, far->action);
        if (err != 0) {
            nlmsg_free(skb);
            return err;
        }

        attr = nla_reserve(skb, GTP5G_BUFFER_PACKET, skb_in->len);
        if (!attr) {
            nlmsg_free(skb);
            return -EINVAL;
        }
        skb_copy_bits(skb_in, 0, nla_data(attr), skb_in->len);

        nla_nest_end(skb, nest_msg_type);
    }

    genlmsg_end(skb, header);
    genlmsg_multicast_netns(&gtp5g_genl_family, net, skb, 0, GTP5G_GENL_MCGRP, GFP_ATOMIC);
    return 0;
}

/* Function unix_sock_{...} are used to handle buffering */
// Send PDR ID, FAR action and buffered packet to user space
static int unix_sock_send(struct pdr *pdr, struct far *far, void *buf, u32 len, u32 report_num)
{
    struct msghdr msg;
    struct kvec *kov;
    struct socket *sock = pdr->sock_for_buf;
    int msg_kovlen;
    int total_kov_len = 0;
    int i, rt;
    u8  type_hdr[1] = {TYPE_BUFFER};
    u64 self_seid_hdr[1] = {pdr->seid};
    u16 self_hdr[2] = {pdr->id, far->action};
    u32 self_num_hdr[1] = {report_num};

    if (pdr_addr_is_netlink(pdr)) {
        return -EINVAL;
    }

    if (!sock) {
        GTP5G_ERR(NULL, "Failed Socket is NULL\n");
        return -EINVAL;
    }

    memset(&msg, 0, sizeof(msg));
    if (report_num > 0) {
        type_hdr[0] = TYPE_URR_REPORT;
    }

    msg_kovlen = MSG_KOV_LEN;
    kov = kmalloc_array(msg_kovlen, sizeof(struct kvec),
        GFP_KERNEL);
    if (kov == NULL)
        return -ENOMEM;

    memset(kov, 0, sizeof(struct kvec) * msg_kovlen);

    kov[0].iov_base = type_hdr;
    kov[0].iov_len = sizeof(type_hdr);
    kov[1].iov_base = self_seid_hdr;
    kov[1].iov_len = sizeof(self_seid_hdr);

    //buf is report in this case
    if (report_num > 0) {
        kov[2].iov_base = self_num_hdr;
        kov[2].iov_len = sizeof(self_num_hdr);
    }
    else {
        kov[2].iov_base = self_hdr;
        kov[2].iov_len = sizeof(self_hdr);
    }

    kov[3].iov_base = buf;
    kov[3].iov_len = len;

    for (i = 0; i < msg_kovlen; i++)
        total_kov_len += kov[i].iov_len;

    msg.msg_name = 0;
    msg.msg_namelen = 0;
    iov_iter_kvec(&msg.msg_iter, WRITE, kov, msg_kovlen, total_kov_len);
    msg.msg_control = NULL;
    msg.msg_controllen = 0;
    msg.msg_flags = MSG_DONTWAIT;

    rt = sock_sendmsg(sock, &msg);
    kfree(kov);

    return rt;
}

bool increment_and_check_counter(struct VolumeMeasurement *volmeasure, struct Volume *volume, u64 vol, bool uplink, bool mnop){
    if (!volmeasure) {
        return false;
    }

    if (vol == 0) {
        return false;
    }

    if (mnop) {
        if (uplink) {
            volmeasure->uplinkPktNum++;
        } else {
            volmeasure->downlinkPktNum++;
        }
        volmeasure->totalPktNum = volmeasure->uplinkPktNum + volmeasure->downlinkPktNum;
    }

    if (uplink) {
        volmeasure->uplinkVolume += vol;
    } else {
        volmeasure->downlinkVolume += vol;
    }

    volmeasure->totalVolume = volmeasure->uplinkVolume + volmeasure->downlinkVolume;

    if (!volume) {
        return false;
    }

    if (volume->totalVolume && (volmeasure->totalVolume >= volume->totalVolume) && (volume->flag & URR_VOLUME_TOVOL)) {
        return true;
    } else if (volume->uplinkVolume && (volmeasure->uplinkVolume >= volume->uplinkVolume) && (volume->flag & URR_VOLUME_ULVOL)) {
        return true;
    } else if (volume->downlinkVolume && (volmeasure->downlinkVolume >= volume->downlinkVolume) && (volume->flag & URR_VOLUME_DLVOL)) {
        return true;
    }

    return false;
}

int update_urr_counter_and_send_report(struct pdr *pdr, struct far *far, u64 vol, u64 vol_mbqe, bool uplink) {
    struct gtp5g_dev *gtp = netdev_priv(pdr->dev);
    int i;
    int ret = 1;
    u64 volume;
    u64 len;
    u32 report_num = 0;
    u32 *triggers = NULL;
    struct urr *urr, **urrs = NULL;
    struct usage_report *report = NULL;
    struct VolumeMeasurement *urr_counter = NULL;
    bool mnop;
    struct sk_buff *skb;
    
    // vol_mbqe(volume of measurement before QoS enforcement) is zero(payload is zero), 
    // no need to add volume and packet count
    if (vol_mbqe == 0) {
        return ret;
    }

    urrs = kzalloc(sizeof(struct urr *) * pdr->urr_num , GFP_ATOMIC);
    triggers = kzalloc(sizeof(u32) * pdr->urr_num , GFP_ATOMIC);
    if (!urrs || !triggers) {
        ret = -1;
        goto err1;
    }

    for (i = 0; i < pdr->urr_num; i++) {
        urr = find_urr_by_id(gtp, pdr->seid,  pdr->urr_ids[i]);

        mnop = false;
        if (urr->info & URR_INFO_MNOP)
            mnop = true;

        if (!(urr->info & URR_INFO_INAM)) {
            if (urr->method & URR_METHOD_VOLUM) {
                if (urr->trigger == 0) {
                    GTP5G_ERR(pdr->dev, "no supported trigger(%u) in URR(%u) and related to PDR(%u)",
                        urr->trigger, urr->id, pdr->id);
                    ret = 0;
                    goto err1;
                }

                if (urr->trigger & URR_RPT_TRIGGER_START && uplink) {
                    triggers[report_num] = USAR_TRIGGER_START;
                    urrs[report_num++] = urr;
                    urr_quota_exhaust_action(urr, gtp);
                    GTP5G_TRC(NULL, "URR (%u) Start of Service Data Flow, stop measure until recieve quota", urr->id);
                    continue;
                }

                if (urr->info & URR_INFO_MBQE) {
                    volume = vol_mbqe;
                } else {
                    volume = vol;
                }
                // Caculate Volume measurement for each trigger
                urr_counter = get_usage_report_counter(urr, false);
                if (urr->trigger & URR_RPT_TRIGGER_VOLTH) {
                    if (increment_and_check_counter(urr_counter, &urr->volumethreshold, volume, uplink, mnop)) {
                        triggers[report_num] = USAR_TRIGGER_VOLTH;
                        urrs[report_num++] = urr;
                    }
                } else {
                    // For other triggers, only increment bytes
                    increment_and_check_counter(urr_counter, NULL, volume, uplink, mnop);
                }
                if (urr->trigger & URR_RPT_TRIGGER_VOLQU) {
                    if (increment_and_check_counter(&urr->consumed, &urr->volumequota, volume, uplink, mnop)) {
                        triggers[report_num] = USAR_TRIGGER_VOLQU;
                        urrs[report_num++] = urr;
                        urr_quota_exhaust_action(urr, gtp);
                        GTP5G_INF(NULL, "URR (%u) Quota Exhaust, stop measure", urr->id);
                    }
                }
            }
        } else {
            GTP5G_TRC(pdr->dev, "URR stop measurement");
        }
    }
    if (report_num > 0) {
        len = sizeof(*report) * report_num;

        report = kzalloc(len, GFP_ATOMIC);
        if (!report) {
            ret = -1;
            goto err1;
        }

        for (i = 0; i < report_num; i++) {
            // TODO: FAR ID for Quota Action IE for indicating the action while no quota is granted
            if (triggers[i] == USAR_TRIGGER_START){
                ret = DONT_SEND_UL_PACKET;
            }                 
            convert_urr_to_report(urrs[i], &report[i]);

            report[i].trigger = triggers[i];
        }

        if (pdr_addr_is_netlink(pdr)) {
            if (netlink_send(pdr, far, skb, dev_net(pdr->dev), report, report_num) < 0) {
                GTP5G_ERR(pdr->dev, "Failed to send report to netlink socket PDR(%u)", pdr->id);
                ret = -1;
                goto err1;
            }
        } else {
            if (unix_sock_send(pdr, far, report, len, report_num) < 0) {
                GTP5G_ERR(pdr->dev, "Failed to send report to unix domain socket PDR(%u)", pdr->id);
                ret = -1;
                goto err1;
            }
        }
    }

err1:
    if (report) {
        kfree(report);
    }
    if (urrs) {
        kfree(urrs);
    }
    if (triggers) {
        kfree(triggers);
    }
    return ret;
}

static int gtp5g_rx(struct pdr *pdr, struct sk_buff *skb,
    unsigned int hdrlen, unsigned int role)
{
    int rt = -1;
    struct far *far = rcu_dereference(pdr->far);
    struct qer __rcu *qer_with_rate = rcu_dereference(pdr->qer_with_rate);

    if (!far) {
        GTP5G_ERR(pdr->dev, "FAR not exists for PDR(%u)\n", pdr->id);
        goto out;
    }

    // TODO: not reading the value of outer_header_removal now,
    // just check if it is assigned.
    if (pdr->outer_header_removal) {
        // One and only one of the DROP, FORW and BUFF flags shall be set to 1.
        // The NOCP flag may only be set if the BUFF flag is set.
        // The DUPL flag may be set with any of the DROP, FORW, BUFF and NOCP flags.
        switch(far->action & FAR_ACTION_MASK) {
        case FAR_ACTION_DROP:
            rt = gtp5g_drop_skb_encap(skb, pdr->dev, pdr);
            break;
        case FAR_ACTION_FORW:
            if (qer_with_rate != NULL) {
                if (qer_with_rate->ul_dl_gate & QER_UL_GATE_CLOSE) {
                    GTP5G_TRC(pdr->dev, "QER UL gate is closed, drop the packet");
                    return PKT_DROPPED;
                }
            }
            rt = gtp5g_fwd_skb_encap(skb, pdr->dev, hdrlen, pdr, far);
            break;
        case FAR_ACTION_BUFF:
            rt = gtp5g_buf_skb_encap(skb, pdr->dev, hdrlen, pdr, far);
            break;
        default:
            GTP5G_ERR(pdr->dev, "Unhandled apply action(%u) in FAR(%u) and related to PDR(%u)\n",
                far->action, far->id, pdr->id);
        }
        goto out;
    } 

    // TODO: this action is not supported
    GTP5G_ERR(pdr->dev, "Uplink: PDR(%u) didn't has a OHR information "
        "(which routed to the gtp interface and matches a PDR)\n", pdr->id);

out:
    return rt;
}

static int gtp5g_fwd_skb_encap(struct sk_buff *skb, struct net_device *dev,
    unsigned int hdrlen, struct pdr *pdr, struct far *far)
{
    struct forwarding_parameter *fwd_param = rcu_dereference(far->fwd_param);
    struct outer_header_creation *hdr_creation;
    struct forwarding_policy *fwd_policy;
    struct gtpv1_hdr *gtp1 = (struct gtpv1_hdr *)(skb->data + sizeof(struct udphdr));
    struct iphdr *iph;
    struct udphdr *uh;
    struct pcpu_sw_netstats *stats;
    int ret;
    u64 volume, volume_mbqe = 0;

    TrafficPolicer* tp = NULL;
    Color color = Green;
    struct qer __rcu *qer_with_rate = NULL;
    
    if (gtp1->type == GTPV1_MSG_TYPE_TPDU)
        volume_mbqe = ip4_rm_header(skb, hdrlen);

    qer_with_rate = rcu_dereference(pdr->qer_with_rate);
    if (qer_with_rate != NULL)
        tp = qer_with_rate->ul_policer;
    if (get_qos_enable() && tp != NULL) {
        color = policePacket(tp, volume_mbqe);
    }
    if (color == Red) {
        volume = 0;
    } else {
        volume = volume_mbqe;
    }

    if (fwd_param) {
        if ((fwd_policy = fwd_param->fwd_policy))
            skb->mark = fwd_policy->mark;

        if ((hdr_creation = fwd_param->hdr_creation)) {
            // Just modify the teid and packet dest ip
            gtp1->tid = hdr_creation->teid;

            skb_push(skb, 20); // L3 Header Length
            iph = ip_hdr(skb);

            if (!pdr->pdi->f_teid) {
                GTP5G_ERR(dev, "Failed to hdr removal + creation "
                    "due to pdr->pdi->f_teid not exist\n");
                return PKT_DROPPED;
            }

            iph->saddr = pdr->pdi->f_teid->gtpu_addr_ipv4.s_addr;
            iph->daddr = hdr_creation->peer_addr_ipv4.s_addr;
            if (hdr_creation->tosTc) {
                iph->tos = hdr_creation->tosTc;
            }
            iph->check = 0;

            uh = udp_hdr(skb);
            uh->check = 0;

            if (pdr->urr_num != 0) {
                ret = update_urr_counter_and_send_report(pdr, far, volume, volume_mbqe, true);
                if (ret < 0) {
                    if (ret == DONT_SEND_UL_PACKET) {
                        GTP5G_INF(pdr->dev, "Should not foward the first uplink packet");
                        return PKT_DROPPED;
                    } else {
                        GTP5G_ERR(pdr->dev, "Fail to send Usage Report");
                    }
                }
            }

            if (color == Red) {
                GTP5G_TRC(pdr->dev, "Drop red packet");
                return PKT_DROPPED;
            }
            if (ip_xmit(skb, pdr->sk, dev) < 0) {
                GTP5G_ERR(dev, "Failed to transmit skb through ip_xmit\n");
                return PKT_DROPPED;
            }

            return PKT_FORWARDED;
        }
    }

    if (gtp1->type != GTPV1_MSG_TYPE_TPDU) {
        GTP5G_WAR(dev, "Uplink: GTPv1 msg type is not TPDU\n");
        return -1;
    }

    // Get rid of the GTP-U + UDP headers.
    if (iptunnel_pull_header(skb,
            hdrlen, 
            skb->protocol,
            !net_eq(sock_net(pdr->sk), 
            dev_net(dev)))) {
        GTP5G_ERR(dev, "Failed to pull GTP-U and UDP headers\n");
        return PKT_DROPPED;
    }

    /* Now that the UDP and the GTP header have been removed, set up the
     * new network header. This is required by the upper layer to
     * calculate the transport header.
     * */
    skb_reset_network_header(skb);

    skb->dev = dev;

    stats = this_cpu_ptr(skb->dev->tstats);
    u64_stats_update_begin(&stats->syncp);
#if LINUX_VERSION_CODE >= KERNEL_VERSION(6, 0, 0)
    u64_stats_inc(&stats->rx_packets);
    u64_stats_add(&stats->rx_bytes, skb->len);
#else
    stats->rx_packets++;
    stats->rx_bytes += skb->len;
#endif
    u64_stats_update_end(&stats->syncp);

    pdr->ul_pkt_cnt++;
    pdr->ul_byte_cnt += skb->len; /* length without GTP header */
    GTP5G_INF(NULL, "PDR (%u) UL_PKT_CNT (%llu) UL_BYTE_CNT (%llu)", pdr->id, pdr->ul_pkt_cnt, pdr->ul_byte_cnt);    
 
    if (pdr->urr_num != 0) {
        if (update_urr_counter_and_send_report(pdr, far, volume, volume_mbqe, true) < 0)
            GTP5G_ERR(pdr->dev, "Fail to send Usage Report");
    }
    
    if (color == Red) {
        GTP5G_TRC(pdr->dev, "Drop red packet");
        return PKT_DROPPED;
    }
    ret = netif_rx(skb);
    if (ret != NET_RX_SUCCESS) {
        GTP5G_ERR(dev, "Uplink: Packet got dropped\n");
    }

    return PKT_FORWARDED;
}

static int gtp5g_drop_skb_ipv4(struct sk_buff *skb, struct net_device *dev, 
    struct pdr *pdr)
{
    ++pdr->dl_drop_cnt;
    GTP5G_INF(NULL, "PDR (%u) DL_DROP_CNT (%llu)", pdr->id, pdr->dl_drop_cnt);
    dev_kfree_skb(skb);
    return PKT_DROPPED;
}

static int gtp5g_fwd_skb_ipv4(struct sk_buff *skb, 
    struct net_device *dev, struct gtp5g_pktinfo *pktinfo, 
    struct pdr *pdr, struct far *far)
{
    struct rtable *rt;
    struct flowi4 fl4;
    struct iphdr *iph = ip_hdr(skb);
    struct outer_header_creation *hdr_creation;
    u64 volume, volume_mbqe = 0;
    struct forwarding_parameter *fwd_param;

    TrafficPolicer* tp = NULL;
    Color color = Green;
    struct qer __rcu *qer_with_rate = NULL;
    
    if (!far) {
        GTP5G_ERR(dev, "Unknown RAN address\n");
        goto err;
    }

    fwd_param = rcu_dereference(far->fwd_param);
    if (!(fwd_param &&
        fwd_param->hdr_creation)) {
        GTP5G_ERR(dev, "Unknown RAN address\n");
        goto err;
    }

    hdr_creation = fwd_param->hdr_creation;
    rt = ip4_find_route(skb, 
        iph, 
        pdr->sk,
        dev, 
        pdr->role_addr_ipv4.s_addr, 
        hdr_creation->peer_addr_ipv4.s_addr, 
        &fl4);
    if (IS_ERR(rt))
        goto err;

    gtp5g_set_pktinfo_ipv4(pktinfo,
            pdr->sk, 
            iph, 
            hdr_creation,
            pdr->qfi, 
            far->seq_number,
            rt, 
            &fl4, 
            dev);

    far->seq_number++;
    pdr->dl_pkt_cnt++;
    pdr->dl_byte_cnt += skb->len;
    GTP5G_INF(NULL, "PDR (%u) DL_PKT_CNT (%llu) DL_BYTE_CNT (%llu)", pdr->id, pdr->dl_pkt_cnt, pdr->dl_byte_cnt);

    volume_mbqe = ip4_rm_header(skb, 0);

    qer_with_rate = rcu_dereference(pdr->qer_with_rate);
    if (qer_with_rate != NULL)
        tp = qer_with_rate->dl_policer;
    if (get_qos_enable() && tp != NULL) {
        color = policePacket(tp, volume_mbqe);
    }
    if (color == Red) {
        volume = 0;
    } else {
        volume = volume_mbqe;
    }

    gtp5g_push_header(skb, pktinfo);

    if (pdr->urr_num != 0) {
        if (update_urr_counter_and_send_report(pdr, far, volume, volume_mbqe, false) < 0)
            GTP5G_ERR(pdr->dev, "Fail to send Usage Report");
    }
    if (color == Red) {
        GTP5G_TRC(pdr->dev, "Drop red packet");
        return PKT_DROPPED;
    }
    return PKT_FORWARDED;
err:
    return -EBADMSG;
}

static int gtp5g_buf_skb_ipv4(struct sk_buff *skb, struct net_device *dev,
    struct pdr *pdr, struct far *far)
{
    if (pdr_addr_is_netlink(pdr)) {
        if (netlink_send(pdr, far, skb, dev_net(dev), NULL, 0) < 0) {
            GTP5G_ERR(dev, "Failed to send skb to netlink socket PDR(%u)", pdr->id);
            ++pdr->dl_drop_cnt;
        }
    } else {
        // TODO: handle nonlinear part
        if (unix_sock_send(pdr, far, skb->data, skb_headlen(skb), 0) < 0) {
            GTP5G_ERR(dev, "Failed to send skb to unix domain socket PDR(%u)", pdr->id);
            ++pdr->dl_drop_cnt;
        }
    }

    dev_kfree_skb(skb);
    return PKT_TO_APP;
}

int gtp5g_handle_skb_ipv4(struct sk_buff *skb, struct net_device *dev,
    struct gtp5g_pktinfo *pktinfo)
{
    struct gtp5g_dev *gtp = netdev_priv(dev);
    struct pdr *pdr;
    struct far *far;
    //struct gtp5g_qer *qer;
    struct iphdr *iph;
    struct qer __rcu *qer_with_rate = NULL;

    /* Read the IP destination address and resolve the PDR.
     * Prepend PDR header with TEI/TID from PDR.
     */
    iph = ip_hdr(skb);
    if (gtp->role == GTP5G_ROLE_UPF)
        pdr = pdr_find_by_ipv4(gtp, skb, 0, iph->daddr);
    else
        pdr = pdr_find_by_ipv4(gtp, skb, 0, iph->saddr);

    if (!pdr) {
        GTP5G_INF(dev, "no PDR found for %pI4, skip\n", &iph->daddr);
        return -ENOENT;
    }

    /* TODO: QoS rule have to apply before apply FAR 
     * */
    //qer = rcu_dereference(pdr->qer);
    //if (qer) {
    //    GTP5G_ERR(dev, "%s:%d QER Rule found, id(%#x) qfi(%#x) TODO\n", 
    //            __func__, __LINE__, qer->id, qer->qfi);
    //}

    qer_with_rate = rcu_dereference(pdr->qer_with_rate);
    far = rcu_dereference(pdr->far);
    if (far) {
        // One and only one of the DROP, FORW and BUFF flags shall be set to 1.
        // The NOCP flag may only be set if the BUFF flag is set.
        // The DUPL flag may be set with any of the DROP, FORW, BUFF and NOCP flags.
        switch (far->action & FAR_ACTION_MASK) {
        case FAR_ACTION_DROP:
            return gtp5g_drop_skb_ipv4(skb, dev, pdr);
        case FAR_ACTION_FORW:
            if (qer_with_rate != NULL) {
                if (qer_with_rate->ul_dl_gate & QER_DL_GATE_CLOSE) {
                    GTP5G_TRC(pdr->dev, "QER DL gate is closed, drop the packet");
                    return PKT_DROPPED;
                }
            }
            return gtp5g_fwd_skb_ipv4(skb, dev, pktinfo, pdr, far);
        case FAR_ACTION_BUFF:
            return gtp5g_buf_skb_ipv4(skb, dev, pdr, far);
        default:
            GTP5G_ERR(dev, "Unspec apply action(%u) in FAR(%u) and related to PDR(%u)",
                far->action, far->id, pdr->id);
        }
    }

    return -ENOENT;
}<|MERGE_RESOLUTION|>--- conflicted
+++ resolved
@@ -345,15 +345,10 @@
     rt = gtp5g_rx(pdr, skb, hdrlen, gtp->role);
 
 end:
-<<<<<<< HEAD
-    if (pdr) {
-        if (pdr->pdi) {
-            update_usage_statistic(gtp, skb->len, rt, pdr->pdi->srcIntf);
-        }
-=======
     if (pdr && pdr->pdi) {
         update_usage_statistic(gtp, skb->len, rt, pdr->pdi->srcIntf);
->>>>>>> 8bfb4b5b
+    } else {
+        update_usage_statistic(gtp, skb->len, rt, SRC_INTF_ACCESS);
     }
 
     return rt;
