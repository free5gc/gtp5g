#include <linux/module.h>
#include <linux/socket.h>
#include <linux/net.h>

#include <net/ip.h>
#include <net/genetlink.h>
#include <net/rtnetlink.h>

#include "dev.h"
#include "genl.h"
#include "genl_pdr.h"
#include "pdr.h"
#include "api_version.h"

#include <linux/rculist.h>
#include <net/netns/generic.h>
#include "net.h"
#include "log.h"

#include "util.h"

static int pdr_fill(struct pdr *, struct gtp5g_dev *, struct genl_info *);
static int parse_pdi(struct pdr *, struct nlattr *);
static int parse_f_teid(struct pdi *, struct nlattr *);
static int parse_sdf_filter(struct pdi *, struct nlattr *);
static int parse_ip_filter_rule(struct sdf_filter *, struct nlattr *);

static int gtp5g_genl_fill_rule(struct sk_buff *, struct ip_filter_rule *);
static int gtp5g_genl_fill_sdf(struct sk_buff *, struct sdf_filter *);
static int gtp5g_genl_fill_f_teid(struct sk_buff *, struct local_f_teid *);
static int gtp5g_genl_fill_pdi(struct sk_buff *, struct pdi *);
static int gtp5g_genl_fill_pdr(struct sk_buff *, u32, u32, u32, struct pdr *);

int gtp5g_genl_add_pdr(struct sk_buff *skb, struct genl_info *info)
{
    struct gtp5g_dev *gtp;
    struct pdr *pdr;
    int ifindex;
    int netnsfd;
    u64 seid;
    u16 pdr_id;
    int err;

    if (info->attrs[GTP5G_LINK]) {
        ifindex = nla_get_u32(info->attrs[GTP5G_LINK]);
    } else {
        ifindex = -1;
    }

    if (info->attrs[GTP5G_NET_NS_FD]) {
        netnsfd = nla_get_u32(info->attrs[GTP5G_NET_NS_FD]);
    } else {
        netnsfd = -1;
    }

    rtnl_lock();
    rcu_read_lock();

    gtp = gtp5g_find_dev(sock_net(skb->sk), ifindex, netnsfd);
    if (!gtp) {
        rcu_read_unlock();
        rtnl_unlock();
        return -ENODEV;
    }

    if (info->attrs[GTP5G_PDR_SEID]) {
        set_api_with_seid(true);
        seid = nla_get_u32(info->attrs[GTP5G_PDR_SEID]);
    } else {
        set_api_with_seid(false);
        seid = 0;
    }

    /* 
     * For backward compatability: 
     * If information has GTP5G_PDR_URR_ID, 
     * it means that user use the API which support 
     * URR and BAR feature. Otherwise, use the older API. 
     */
    // if (info->attrs[GTP5G_PDR_URR_ID])
    //     set_api_with_urr_bar(true);
    // else
    //     set_api_with_urr_bar(true);

    if (info->attrs[GTP5G_PDR_ID]) {
        pdr_id = nla_get_u32(info->attrs[GTP5G_PDR_ID]);
    } else {
        rcu_read_unlock();
        rtnl_unlock();
        return -ENODEV;
    }

    pdr = find_pdr_by_id(gtp, seid, pdr_id);
    if (pdr) {
        if (info->nlhdr->nlmsg_flags & NLM_F_EXCL) {
            rcu_read_unlock();
            rtnl_unlock();
            return -EEXIST;
        }
        if (!(info->nlhdr->nlmsg_flags & NLM_F_REPLACE)) {
            rcu_read_unlock();
            rtnl_unlock();
            return -EOPNOTSUPP;
        }

        err = pdr_fill(pdr, gtp, info);
        if (err) {
            pdr_context_delete(pdr);
            return err;
        }

        rcu_read_unlock();
        rtnl_unlock();
        return 0;
    }

    if (info->nlhdr->nlmsg_flags & NLM_F_REPLACE) {
        rcu_read_unlock();
        rtnl_unlock();
        return -ENOENT;
    }

    if (info->nlhdr->nlmsg_flags & NLM_F_APPEND) {
        rcu_read_unlock();
        rtnl_unlock();
        return -EOPNOTSUPP;
    }

    // Check only at the creation part
    if (!info->attrs[GTP5G_PDR_PRECEDENCE]) {
        rcu_read_unlock();
        rtnl_unlock();
        return -EINVAL;
    }

    pdr = kzalloc(sizeof(*pdr), GFP_ATOMIC);
    if (!pdr) {
        rcu_read_unlock();
        rtnl_unlock();
        return -ENOMEM;
    }

    sock_hold(gtp->sk1u);
    pdr->sk = gtp->sk1u;
    pdr->dev = gtp->dev;

    err = pdr_fill(pdr, gtp, info);
    if (err) {
        pdr_context_delete(pdr);
        rcu_read_unlock();
        rtnl_unlock();
        return err;
    }

    // printk("alloc_workqueue\n");
    pdr->workqueue_sending = alloc_workqueue("workqueue_sending", WQ_UNBOUND, 0);
    // pdr->workqueue_sending = create_singlethread_workqueue("workqueue_sending");

    pdr_append(seid, pdr_id, pdr, gtp);

    rcu_read_unlock();
    rtnl_unlock();

    return 0;
}

int gtp5g_genl_del_pdr(struct sk_buff *skb, struct genl_info *info)
{
    struct gtp5g_dev *gtp;
    struct pdr *pdr;
    int ifindex;
    int netnsfd;
    u64 seid;
    u16 pdr_id;

    if (!info->attrs[GTP5G_LINK])
        return -EINVAL;
    ifindex = nla_get_u32(info->attrs[GTP5G_LINK]);

    if (info->attrs[GTP5G_NET_NS_FD])
        netnsfd = nla_get_u32(info->attrs[GTP5G_NET_NS_FD]);
    else
        netnsfd = -1;

    rcu_read_lock();

    gtp = gtp5g_find_dev(sock_net(skb->sk), ifindex, netnsfd);
    if (!gtp) {
        rcu_read_unlock();
        return -ENODEV;
    }

    if (info->attrs[GTP5G_PDR_SEID]) {
        seid = nla_get_u64(info->attrs[GTP5G_PDR_SEID]);
    } else {
        seid = 0;
    }

    if (info->attrs[GTP5G_PDR_ID]) {
        pdr_id = nla_get_u16(info->attrs[GTP5G_PDR_ID]);
    } else {
        rcu_read_unlock();
        return -ENODEV;
    }

    pdr = find_pdr_by_id(gtp, seid, pdr_id);
    if (!pdr) {
        rcu_read_unlock();
        return -ENOENT;
    }

    pdr_context_delete(pdr);
    rcu_read_unlock();

    return 0;
}  

int gtp5g_genl_get_pdr(struct sk_buff *skb, struct genl_info *info)
{
    struct gtp5g_dev *gtp;
    struct pdr *pdr;
    int ifindex;
    int netnsfd;
    u64 seid;
    u16 pdr_id;
    struct sk_buff *skb_ack;
    int err;

    if (!info->attrs[GTP5G_LINK])
        return -EINVAL;
    ifindex = nla_get_u32(info->attrs[GTP5G_LINK]);

    if (info->attrs[GTP5G_NET_NS_FD])
        netnsfd = nla_get_u32(info->attrs[GTP5G_NET_NS_FD]);
    else
        netnsfd = -1;

    rcu_read_lock();

    gtp = gtp5g_find_dev(sock_net(skb->sk), ifindex, netnsfd);
    if (!gtp) {
        rcu_read_unlock();
        return -ENODEV;
    }

    if (info->attrs[GTP5G_PDR_SEID]) {
        seid = nla_get_u64(info->attrs[GTP5G_PDR_SEID]);
    } else {
        seid = 0;
    }

    if (info->attrs[GTP5G_PDR_ID]) {
        pdr_id = nla_get_u16(info->attrs[GTP5G_PDR_ID]);
    } else {
        rcu_read_unlock();
        return -ENODEV;
    }

    pdr = find_pdr_by_id(gtp, seid, pdr_id);
    if (!pdr) {
        rcu_read_unlock();
        return -ENOENT;
    }

    skb_ack = genlmsg_new(NLMSG_GOODSIZE, GFP_ATOMIC);
    if (!skb_ack) {
        rcu_read_unlock();
        return -ENOMEM;
    }

    err = gtp5g_genl_fill_pdr(skb_ack,
            NETLINK_CB(skb).portid,
            info->snd_seq,
            info->nlhdr->nlmsg_type,
            pdr);
    if (err) {
        kfree_skb(skb_ack);
        rcu_read_unlock();
        return err;
    }

    rcu_read_unlock();

    return genlmsg_unicast(genl_info_net(info), skb_ack, info->snd_portid);
}  

int gtp5g_genl_dump_pdr(struct sk_buff *skb, struct netlink_callback *cb)
{
    /* netlink_callback->args
     * args[0] : index of gtp5g dev id
     * args[1] : index of gtp5g hash entry id in dev
     * args[2] : index of gtp5g pdr id
     * args[5] : set non-zero means it is finished
     */
    struct gtp5g_dev *gtp;
    struct gtp5g_dev *last_gtp = (struct gtp5g_dev *)cb->args[0];
    struct net *net = sock_net(skb->sk);
    struct gtp5g_net *gn = net_generic(net, GTP5G_NET_ID());
    int i;
    int last_hash_entry_id = cb->args[1];
    int ret;
    u16 pdr_id = cb->args[2];
    struct pdr *pdr;

    if (cb->args[5])
        return 0;

    list_for_each_entry_rcu(gtp, &gn->gtp5g_dev_list, list) {
        if (last_gtp && last_gtp != gtp)
            continue;
        else
            last_gtp = NULL;

        for (i = last_hash_entry_id; i < gtp->hash_size; i++) {
            hlist_for_each_entry_rcu(pdr, &gtp->pdr_id_hash[i], hlist_id) {
                if (pdr_id && pdr_id != pdr->id)
                    continue;
                else
                    pdr_id = 0;

                ret = gtp5g_genl_fill_pdr(skb,
                        NETLINK_CB(cb->skb).portid,
                        cb->nlh->nlmsg_seq,
                        cb->nlh->nlmsg_type,
                        pdr);
                if (ret) {
                    cb->args[0] = (unsigned long)gtp;
                    cb->args[1] = i;
                    cb->args[2] = pdr->id;
                    goto out;
                }
            }
        }
    }
    cb->args[5] = 1;
out:
    return skb->len;
}  

int find_qer_id_in_pdr(struct pdr *pdr, u32 qer_id)
{
    int i = 0;
    for (i = 0; i < pdr->qer_num; i++) {
        if (pdr->qer_ids[i] == qer_id)
            return 1;
    }
    return 0;
}

static void set_pdr_qfi(struct pdr *pdr, struct gtp5g_dev *gtp){
    int i;
    struct qer *qer;

    // TS 38.415 QFI range {0..2^6-1}
    for (i = 0; i < pdr->qer_num; i++){   
        qer = find_qer_by_id(gtp, pdr->seid, pdr->qer_ids[i]);
        if (qer && qer->qfi > 0){
            pdr->qfi = qer->qfi;
            break;
        }
    }
}

static int set_pdr_qer_ids(struct pdr *pdr, u32 qer_id)
{
    u32 *new_qer_ids;

    if (find_qer_id_in_pdr(pdr, qer_id))
        return 0;

    new_qer_ids = kzalloc((++pdr->qer_num) * QER_ID_SIZE, GFP_ATOMIC);
    if (!new_qer_ids)
        return -ENOMEM;
    
    if (pdr->qer_ids) {
        memcpy(new_qer_ids, pdr->qer_ids, (pdr->qer_num - 1) * QER_ID_SIZE);
        kfree(pdr->qer_ids);
    }

    new_qer_ids[pdr->qer_num - 1] = qer_id;
    pdr->qer_ids = new_qer_ids;
<<<<<<< HEAD

    return 0;
}

int find_urr_id_in_pdr(struct pdr *pdr, u32 urr_id)
{
    int i = 0;

=======

    return 0;
}

int find_urr_id_in_pdr(struct pdr *pdr, u32 urr_id)
{
    int i = 0;
>>>>>>> 037f6fa0
    for (i = 0; i < pdr->urr_num; i++) {
        if (pdr->urr_ids[i] == urr_id)
            return 1;
    }
    return 0;
}

static int set_pdr_urr_ids(struct pdr *pdr, u32 urr_id)
{
    u32 *new_urr_ids;
<<<<<<< HEAD
=======

>>>>>>> 037f6fa0
    if (find_urr_id_in_pdr(pdr, urr_id))
        return 0;

    new_urr_ids = kzalloc((++pdr->urr_num) * URR_ID_SIZE, GFP_ATOMIC);
    if (!new_urr_ids)
        return -ENOMEM;
    
    if (pdr->urr_ids) {
        memcpy(new_urr_ids, pdr->urr_ids, (pdr->urr_num - 1) * URR_ID_SIZE);
        kfree(pdr->urr_ids);
    }

    new_urr_ids[pdr->urr_num - 1] = urr_id;
    pdr->urr_ids = new_urr_ids;

    return 0;
}

static int pdr_fill(struct pdr *pdr, struct gtp5g_dev *gtp, struct genl_info *info)
{
    char *str;
    int err;
    struct nlattr *hdr = nlmsg_attrdata(info->nlhdr, 0);
    int remaining = nlmsg_attrlen(info->nlhdr, 0);

    pdr->seid = 0;

    hdr = nla_next(hdr, &remaining);
    while (nla_ok(hdr, remaining)) {
        switch (nla_type(hdr)) {
            case GTP5G_PDR_SEID:
                pdr->seid = nla_get_u64(hdr);
                break;
            case GTP5G_PDR_ID:
                pdr->id = nla_get_u16(hdr);
                break;
            case GTP5G_PDR_PRECEDENCE:
                pdr->precedence = nla_get_u32(hdr);
                break;
            case GTP5G_OUTER_HEADER_REMOVAL:
                if (!pdr->outer_header_removal) {
                    pdr->outer_header_removal = kzalloc(sizeof(*pdr->outer_header_removal), GFP_ATOMIC);
                    if (!pdr->outer_header_removal)
                        return -ENOMEM;
                }
                *pdr->outer_header_removal = nla_get_u8(hdr);
                break;
            case GTP5G_PDR_ROLE_ADDR_IPV4:
                /* Not in 3GPP spec, just used for routing */
                pdr->role_addr_ipv4.s_addr = nla_get_u32(hdr);
                break;
            case GTP5G_PDR_UNIX_SOCKET_PATH:
                /* Not in 3GPP spec, just used for buffering */
                str = nla_data(hdr);
                pdr->addr_unix.sun_family = AF_UNIX;
                strncpy(pdr->addr_unix.sun_path, str, nla_len(hdr));
                break;
            case GTP5G_PDR_FAR_ID:
                if (!pdr->far_id) {
                    pdr->far_id = kzalloc(sizeof(*pdr->far_id), GFP_ATOMIC);
                    if (!pdr->far_id)
                        return -ENOMEM;
                }
                *pdr->far_id = nla_get_u32(hdr);
                break;
            case GTP5G_PDR_QER_ID:
                err = set_pdr_qer_ids(pdr, nla_get_u32(hdr));
                if (err)
                    return err;
                break;
            case GTP5G_PDR_PDI:
                err = parse_pdi(pdr, hdr);
                if (err)
                    return err;
                break;
            case GTP5G_PDR_URR_ID:
                err = set_pdr_urr_ids(pdr, nla_get_u32(hdr));
<<<<<<< HEAD
                set_api_with_urr_bar(true);
=======
>>>>>>> 037f6fa0
                if (err)
                    return err;
                break;
        }
        hdr = nla_next(hdr, &remaining);
    }
    
    if (!pdr)
        return -EINVAL;

    pdr->af = AF_INET;
    pdr->far = find_far_by_id(gtp, pdr->seid, *pdr->far_id);
    far_set_pdr(pdr->seid, *pdr->far_id, &pdr->hlist_related_far, gtp);
    set_pdr_qfi(pdr, gtp);

    if (unix_sock_client_update(pdr) < 0)
        return -EINVAL;

    // Update hlist table
    pdr_update_hlist_table(pdr, gtp);

    return 0;
}

static int parse_pdi(struct pdr *pdr, struct nlattr *a)
{
    struct nlattr *attrs[GTP5G_PDI_ATTR_MAX + 1];
    struct pdi *pdi;
    int err;
    char ip_str[40];

    err = nla_parse_nested(attrs, GTP5G_PDI_ATTR_MAX, a, NULL, NULL);
    if (err)
        return err;

    if (!pdr->pdi) {
        pdr->pdi = kzalloc(sizeof(*pdr->pdi), GFP_ATOMIC);
        if (!pdr->pdi)
            return -ENOMEM;
    }
    pdi = pdr->pdi;

    if (attrs[GTP5G_PDI_UE_ADDR_IPV4]) {
        if (!pdi->ue_addr_ipv4) {
            pdi->ue_addr_ipv4 = kzalloc(sizeof(*pdi->ue_addr_ipv4), GFP_ATOMIC);
            if (!pdi->ue_addr_ipv4)
                return -ENOMEM;
        }
        pdi->ue_addr_ipv4->s_addr = nla_get_be32(attrs[GTP5G_PDI_UE_ADDR_IPV4]);

        ip_string(ip_str, pdi->ue_addr_ipv4->s_addr);
    }

    if (attrs[GTP5G_PDI_F_TEID]) {
        err = parse_f_teid(pdi, attrs[GTP5G_PDI_F_TEID]);
        if (err)
            return err;
    }

    if (attrs[GTP5G_PDI_SDF_FILTER]) {
        err = parse_sdf_filter(pdi, attrs[GTP5G_PDI_SDF_FILTER]);
        if (err)
            return err;
    }

    return 0;
}

static int parse_f_teid(struct pdi *pdi, struct nlattr *a)
{
    struct nlattr *attrs[GTP5G_F_TEID_ATTR_MAX + 1];
    struct local_f_teid *f_teid;
    int err;

    err = nla_parse_nested(attrs, GTP5G_F_TEID_ATTR_MAX, a, NULL, NULL);
    if (err)
        return err;

    if (!attrs[GTP5G_F_TEID_I_TEID])
        return -EINVAL;

    if (!attrs[GTP5G_F_TEID_GTPU_ADDR_IPV4])
        return -EINVAL;

    if (!pdi->f_teid) {
         pdi->f_teid = kzalloc(sizeof(*pdi->f_teid), GFP_ATOMIC);
         if (!pdi->f_teid)
             return -ENOMEM;
    }
    f_teid = pdi->f_teid;

    f_teid->teid = htonl(nla_get_u32(attrs[GTP5G_F_TEID_I_TEID]));

    f_teid->gtpu_addr_ipv4.s_addr = nla_get_be32(attrs[GTP5G_F_TEID_GTPU_ADDR_IPV4]);

    return 0;
}

static int parse_sdf_filter(struct pdi *pdi, struct nlattr *a)
{
    struct nlattr *attrs[GTP5G_SDF_FILTER_ATTR_MAX + 1];
    struct sdf_filter *sdf;
    int err;

    err = nla_parse_nested(attrs, GTP5G_SDF_FILTER_ATTR_MAX, a, NULL, NULL);
    if (err)
        return err;

    if (!pdi->sdf) {
        pdi->sdf = kzalloc(sizeof(*pdi->sdf), GFP_ATOMIC);
        if (!pdi->sdf)
            return -ENOMEM;
    }
    sdf = pdi->sdf;

    if (attrs[GTP5G_SDF_FILTER_FLOW_DESCRIPTION]) {
        err = parse_ip_filter_rule(sdf, attrs[GTP5G_SDF_FILTER_FLOW_DESCRIPTION]);
        if (err)
            return err;
    }

    if (attrs[GTP5G_SDF_FILTER_TOS_TRAFFIC_CLASS]) {
        if (!sdf->tos_traffic_class) {
            sdf->tos_traffic_class = kzalloc(sizeof(*sdf->tos_traffic_class), GFP_ATOMIC);
            if (!sdf->tos_traffic_class)
                return -ENOMEM;
        }
        *sdf->tos_traffic_class = nla_get_u16(attrs[GTP5G_SDF_FILTER_TOS_TRAFFIC_CLASS]);
    }

    if (attrs[GTP5G_SDF_FILTER_SECURITY_PARAMETER_INDEX]) {
        if (!sdf->security_param_idx) {
            sdf->security_param_idx = kzalloc(sizeof(*sdf->security_param_idx), GFP_ATOMIC);
            if (!sdf->security_param_idx)
                return -ENOMEM;
                }
        *sdf->security_param_idx = nla_get_u32(attrs[GTP5G_SDF_FILTER_SECURITY_PARAMETER_INDEX]);
    }

    if (attrs[GTP5G_SDF_FILTER_FLOW_LABEL]) {
        if (!sdf->flow_label) {
            sdf->flow_label = kzalloc(sizeof(*sdf->flow_label), GFP_ATOMIC);
            if (!sdf->flow_label)
                return -ENOMEM;
                }
        *sdf->flow_label = nla_get_u32(attrs[GTP5G_SDF_FILTER_FLOW_LABEL]);
    }

    if (attrs[GTP5G_SDF_FILTER_SDF_FILTER_ID]) {
        if (!sdf->bi_id) {
            sdf->bi_id = kzalloc(sizeof(*sdf->bi_id), GFP_ATOMIC);
            if (!sdf->bi_id) {
                return -ENOMEM;
            }
        }
        *sdf->bi_id = nla_get_u32(attrs[GTP5G_SDF_FILTER_SDF_FILTER_ID]);
    }

    return 0;
}

static int parse_ip_filter_rule(struct sdf_filter *sdf, struct nlattr *a)
{
    struct nlattr *attrs[GTP5G_FLOW_DESCRIPTION_ATTR_MAX + 1];
    struct ip_filter_rule *rule;
    int err;
    int i;

    err = nla_parse_nested(attrs, GTP5G_FLOW_DESCRIPTION_ATTR_MAX, a, NULL, NULL);
    if (err)
        return err;

    if (!attrs[GTP5G_FLOW_DESCRIPTION_ACTION])
        return -EINVAL;
    if (!attrs[GTP5G_FLOW_DESCRIPTION_DIRECTION])
        return -EINVAL;
    if (!attrs[GTP5G_FLOW_DESCRIPTION_PROTOCOL])
        return -EINVAL;
    if (!attrs[GTP5G_FLOW_DESCRIPTION_SRC_IPV4])
        return -EINVAL;
    if (!attrs[GTP5G_FLOW_DESCRIPTION_DEST_IPV4])
        return -EINVAL;

    if (!sdf->rule) {
        sdf->rule = kzalloc(sizeof(*sdf->rule), GFP_ATOMIC);
        if (!sdf->rule)
            return -ENOMEM;
    }
    rule = sdf->rule;

    rule->action = nla_get_u8(attrs[GTP5G_FLOW_DESCRIPTION_ACTION]);
    rule->direction = nla_get_u8(attrs[GTP5G_FLOW_DESCRIPTION_DIRECTION]);
    rule->proto = nla_get_u8(attrs[GTP5G_FLOW_DESCRIPTION_PROTOCOL]);
    rule->src.s_addr = nla_get_be32(attrs[GTP5G_FLOW_DESCRIPTION_SRC_IPV4]);
    rule->dest.s_addr = nla_get_be32(attrs[GTP5G_FLOW_DESCRIPTION_DEST_IPV4]);
    if (attrs[GTP5G_FLOW_DESCRIPTION_SRC_MASK])
        rule->smask.s_addr = nla_get_be32(attrs[GTP5G_FLOW_DESCRIPTION_SRC_MASK]);
    else
        rule->smask.s_addr = -1;

    if (attrs[GTP5G_FLOW_DESCRIPTION_DEST_MASK])
        rule->dmask.s_addr = nla_get_be32(attrs[GTP5G_FLOW_DESCRIPTION_DEST_MASK]);
    else
        rule->dmask.s_addr = -1;

    if (attrs[GTP5G_FLOW_DESCRIPTION_SRC_PORT]) {
        u32 *sport_encode = nla_data(attrs[GTP5G_FLOW_DESCRIPTION_SRC_PORT]);
        rule->sport_num = nla_len(attrs[GTP5G_FLOW_DESCRIPTION_SRC_PORT]) / sizeof(u32);
        if (rule->sport)
            kfree(rule->sport);
        rule->sport = kzalloc(rule->sport_num * sizeof(*rule->sport), GFP_ATOMIC);
        if (!rule->sport)
            return -ENOMEM;

        for (i = 0; i < rule->sport_num; i++) {
            if ((sport_encode[i] & 0xFFFF) <= (sport_encode[i] >> 16)) {
                rule->sport[i].start = (sport_encode[i] & 0xFFFF);
                rule->sport[i].end = (sport_encode[i] >> 16);
            } else {
                rule->sport[i].start = (sport_encode[i] >> 16);
                rule->sport[i].end = (sport_encode[i] & 0xFFFF);
            }
        }
    }

    if (attrs[GTP5G_FLOW_DESCRIPTION_DEST_PORT]) {
        u32 *dport_encode = nla_data(attrs[GTP5G_FLOW_DESCRIPTION_DEST_PORT]);
        rule->dport_num = nla_len(attrs[GTP5G_FLOW_DESCRIPTION_DEST_PORT]) / sizeof(u32);

        if (rule->dport)
            kfree(rule->dport);

        rule->dport = kzalloc(rule->dport_num * sizeof(*rule->dport), GFP_ATOMIC);
        if (!rule->dport)
            return -ENOMEM;

        for (i = 0; i < rule->dport_num; i++) {
            if ((dport_encode[i] & 0xFFFF) <= (dport_encode[i] >> 16)) {
                rule->dport[i].start = (dport_encode[i] & 0xFFFF);
                rule->dport[i].end = (dport_encode[i] >> 16);
            } else {
                rule->dport[i].start = (dport_encode[i] >> 16);
                rule->dport[i].end = (dport_encode[i] & 0xFFFF);
            }
        }
    }

    return 0;
}

static int gtp5g_genl_fill_rule(struct sk_buff *skb, struct ip_filter_rule *rule)
{
    struct nlattr *nest_rule;
    u32 *u32_buf;
    int i;

    u32_buf = kzalloc(0xff * sizeof(u32), GFP_KERNEL);
    if (!u32_buf)
        return -EMSGSIZE;

    nest_rule = nla_nest_start(skb, GTP5G_SDF_FILTER_FLOW_DESCRIPTION);
    if (!nest_rule)
        goto genlmsg_fail;

    if (nla_put_u8(skb, GTP5G_FLOW_DESCRIPTION_ACTION, rule->action))
        goto genlmsg_fail;
    if (nla_put_u8(skb, GTP5G_FLOW_DESCRIPTION_DIRECTION, rule->direction))
        goto genlmsg_fail;
    if (nla_put_u8(skb, GTP5G_FLOW_DESCRIPTION_PROTOCOL, rule->proto))
        goto genlmsg_fail;
    if (nla_put_be32(skb, GTP5G_FLOW_DESCRIPTION_SRC_IPV4, rule->src.s_addr))
        goto genlmsg_fail;
    if (nla_put_be32(skb, GTP5G_FLOW_DESCRIPTION_DEST_IPV4, rule->dest.s_addr))
        goto genlmsg_fail;

    if (rule->smask.s_addr != -1)
        if (nla_put_be32(skb, GTP5G_FLOW_DESCRIPTION_SRC_MASK, rule->smask.s_addr))
            goto genlmsg_fail;

    if (rule->dmask.s_addr != -1)
        if (nla_put_be32(skb, GTP5G_FLOW_DESCRIPTION_DEST_MASK, rule->dmask.s_addr))
            goto genlmsg_fail;

    if (rule->sport_num && rule->sport) {
        for (i = 0; i < rule->sport_num; i++)
            u32_buf[i] = rule->sport[i].start + (rule->sport[i].end << 16);
        if (nla_put(skb, GTP5G_FLOW_DESCRIPTION_SRC_PORT,
                    rule->sport_num * sizeof(u32), u32_buf))
            goto genlmsg_fail;
    }

    if (rule->dport_num && rule->dport) {
        for (i = 0; i < rule->dport_num; i++)
            u32_buf[i] = rule->dport[i].start + (rule->dport[i].end << 16);
        if (nla_put(skb, GTP5G_FLOW_DESCRIPTION_DEST_PORT,
                    rule->dport_num * sizeof(u32), u32_buf))
            goto genlmsg_fail;
    }

    nla_nest_end(skb, nest_rule);
    kfree(u32_buf);
    return 0;
genlmsg_fail:
    kfree(u32_buf);
    return -EMSGSIZE;
}


static int gtp5g_genl_fill_sdf(struct sk_buff *skb, struct sdf_filter *sdf)
{
    struct nlattr *nest_sdf;

    nest_sdf = nla_nest_start(skb, GTP5G_PDI_SDF_FILTER);
    if (!nest_sdf)
        return -EMSGSIZE;

    if (sdf->rule) {
        if (gtp5g_genl_fill_rule(skb, sdf->rule))
            return -EMSGSIZE;
    }

    if (sdf->tos_traffic_class)
        if (nla_put_u16(skb, GTP5G_SDF_FILTER_TOS_TRAFFIC_CLASS, *sdf->tos_traffic_class))
            return -EMSGSIZE;

    if (sdf->security_param_idx)
        if (nla_put_u32(skb, GTP5G_SDF_FILTER_SECURITY_PARAMETER_INDEX, *sdf->security_param_idx))
            return -EMSGSIZE;

    if (sdf->flow_label)
        if (nla_put_u32(skb, GTP5G_SDF_FILTER_FLOW_LABEL, *sdf->flow_label))
            return -EMSGSIZE;

    if (sdf->bi_id)
        if (nla_put_u32(skb, GTP5G_SDF_FILTER_SDF_FILTER_ID, *sdf->bi_id))
            return -EMSGSIZE;

    nla_nest_end(skb, nest_sdf);
    return 0;
}


static int gtp5g_genl_fill_f_teid(struct sk_buff *skb, struct local_f_teid *f_teid)
{
    struct nlattr *nest_f_teid;

    nest_f_teid = nla_nest_start(skb, GTP5G_PDI_F_TEID);
    if (!nest_f_teid)
        return -EMSGSIZE;

    if (nla_put_u32(skb, GTP5G_F_TEID_I_TEID, ntohl(f_teid->teid)))
        return -EMSGSIZE;
    if (nla_put_be32(skb, GTP5G_F_TEID_GTPU_ADDR_IPV4, f_teid->gtpu_addr_ipv4.s_addr))
        return -EMSGSIZE;

    nla_nest_end(skb, nest_f_teid);
    return 0;
}

static int gtp5g_genl_fill_pdi(struct sk_buff *skb, struct pdi *pdi)
{
    struct nlattr *nest_pdi;

    nest_pdi = nla_nest_start(skb, GTP5G_PDR_PDI);
    if (!nest_pdi)
        return -EMSGSIZE;

    if (pdi->ue_addr_ipv4) {
        if (nla_put_be32(skb, GTP5G_PDI_UE_ADDR_IPV4, pdi->ue_addr_ipv4->s_addr))
            return -EMSGSIZE;
    }

    if (pdi->f_teid) {
        if (gtp5g_genl_fill_f_teid(skb, pdi->f_teid))
            return -EMSGSIZE;
    }

    if (pdi->sdf) {
        if (gtp5g_genl_fill_sdf(skb, pdi->sdf))
            return -EMSGSIZE;
    }

    nla_nest_end(skb, nest_pdi);
    return 0;
}


static int gtp5g_genl_fill_pdr(struct sk_buff *skb, u32 snd_portid, u32 snd_seq,
        u32 type, struct pdr *pdr)
{
    void *genlh;
    int i;

    genlh = genlmsg_put(skb, snd_portid, snd_seq, &gtp5g_genl_family, 0, type);
    if (!genlh)
        goto genlmsg_fail;

    if (nla_put_u16(skb, GTP5G_PDR_ID, pdr->id))
        goto genlmsg_fail;

    if (nla_put_u32(skb, GTP5G_PDR_PRECEDENCE, pdr->precedence))
        goto genlmsg_fail;

    if (pdr->seid) {
        if (nla_put_u64_64bit(skb, GTP5G_PDR_SEID, pdr->seid, 0))
            goto genlmsg_fail;
    }

    if (pdr->outer_header_removal) {
        if (nla_put_u8(skb, GTP5G_OUTER_HEADER_REMOVAL, *pdr->outer_header_removal))
            goto genlmsg_fail;
    }

    if (pdr->far_id) {
        if (nla_put_u32(skb, GTP5G_PDR_FAR_ID, *pdr->far_id))
            goto genlmsg_fail;
    }

    for (i = 0; i < pdr->qer_num; i++) {
        if (nla_put_u32(skb, GTP5G_PDR_QER_ID, pdr->qer_ids[i]))
            goto genlmsg_fail;
    }

    for (i = 0; i < pdr->urr_num; i++) {
        if (nla_put_u32(skb, GTP5G_PDR_URR_ID, pdr->urr_ids[i]))
            goto genlmsg_fail;
    }
    
    if (pdr->role_addr_ipv4.s_addr) {
        if (nla_put_u32(skb, GTP5G_PDR_ROLE_ADDR_IPV4, pdr->role_addr_ipv4.s_addr))
            goto genlmsg_fail;
    }

    if (pdr->pdi) {
        if (gtp5g_genl_fill_pdi(skb, pdr->pdi))
            goto genlmsg_fail;
    }

    genlmsg_end(skb, genlh);
    return 0;
genlmsg_fail:
    genlmsg_cancel(skb, genlh);
    return -EMSGSIZE;
}<|MERGE_RESOLUTION|>--- conflicted
+++ resolved
@@ -379,7 +379,6 @@
 
     new_qer_ids[pdr->qer_num - 1] = qer_id;
     pdr->qer_ids = new_qer_ids;
-<<<<<<< HEAD
 
     return 0;
 }
@@ -387,16 +386,6 @@
 int find_urr_id_in_pdr(struct pdr *pdr, u32 urr_id)
 {
     int i = 0;
-
-=======
-
-    return 0;
-}
-
-int find_urr_id_in_pdr(struct pdr *pdr, u32 urr_id)
-{
-    int i = 0;
->>>>>>> 037f6fa0
     for (i = 0; i < pdr->urr_num; i++) {
         if (pdr->urr_ids[i] == urr_id)
             return 1;
@@ -407,10 +396,6 @@
 static int set_pdr_urr_ids(struct pdr *pdr, u32 urr_id)
 {
     u32 *new_urr_ids;
-<<<<<<< HEAD
-=======
-
->>>>>>> 037f6fa0
     if (find_urr_id_in_pdr(pdr, urr_id))
         return 0;
 
@@ -488,10 +473,7 @@
                 break;
             case GTP5G_PDR_URR_ID:
                 err = set_pdr_urr_ids(pdr, nla_get_u32(hdr));
-<<<<<<< HEAD
                 set_api_with_urr_bar(true);
-=======
->>>>>>> 037f6fa0
                 if (err)
                     return err;
                 break;
