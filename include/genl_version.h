#ifndef __GENL_VERSION_H__
#define __GENL_VERSION_H__

#include "genl.h"

<<<<<<< HEAD
#define DRV_VERSION "0.9.0"
=======
#define DRV_VERSION "0.8.5"
>>>>>>> 49fbe753

enum gtp5g_version {
    GTP5G_VERSION
};

extern int gtp5g_genl_get_version(struct sk_buff *, struct genl_info *);

#endif // __GENL_VERSION_H__<|MERGE_RESOLUTION|>--- conflicted
+++ resolved
@@ -3,11 +3,7 @@
 
 #include "genl.h"
 
-<<<<<<< HEAD
-#define DRV_VERSION "0.9.0"
-=======
-#define DRV_VERSION "0.8.5"
->>>>>>> 49fbe753
+#define DRV_VERSION "0.8.6"
 
 enum gtp5g_version {
     GTP5G_VERSION
