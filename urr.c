--- conflicted
+++ resolved
@@ -126,10 +126,6 @@
     hlist_for_each_entry_rcu(pdr, head, hlist_related_urr) {
         if (i >= n)
             break;
-<<<<<<< HEAD
-            
-=======
->>>>>>> 037f6fa0
         if (find_urr_id_in_pdr(pdr, urr->id)) {
             ids[i++] = pdr->id;
         }
